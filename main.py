#!/usr/bin/env python3
"""Utilities for aligning and visualising serial pathergy test photographs."""

from __future__ import annotations

import argparse
import logging
import math
import sys
from pathlib import Path
from typing import Iterable, List, Sequence, Tuple

import cv2
import numpy as np
from PIL import Image, ImageDraw

Coordinate = Tuple[int, int]


def configure_logging(level: str) -> None:
    """Configure the root logger with a sensible default format."""

    logging.basicConfig(
        level=getattr(logging, level.upper(), logging.INFO),
        format="%(asctime)s [%(levelname)s] %(message)s",
    )


def load_image(path: Path) -> Image.Image:
    """Open an image path as RGB with basic error handling."""

    logging.debug("Loading image from %s", path)
    try:
        return Image.open(path).convert("RGB")
    except FileNotFoundError as exc:  # pragma: no cover - defensive
        raise FileNotFoundError(f"Input image not found: {path}") from exc
    except OSError as exc:  # pragma: no cover - defensive
        raise OSError(f"Unable to open image '{path}': {exc}") from exc


def affine_register(src_pil: Image.Image, dst_pil: Image.Image) -> np.ndarray:
    """Estimate an affine transform aligning ``src`` → ``dst`` using SIFT + RANSAC."""

    logging.debug("Computing affine registration")
    src = cv2.cvtColor(np.array(src_pil), cv2.COLOR_RGB2GRAY)
    dst = cv2.cvtColor(np.array(dst_pil), cv2.COLOR_RGB2GRAY)
    sift = cv2.SIFT_create()
    keypoints_src, descriptors_src = sift.detectAndCompute(src, None)
    keypoints_dst, descriptors_dst = sift.detectAndCompute(dst, None)

    if descriptors_src is None or descriptors_dst is None:
        raise ValueError("Unable to find distinctive features for alignment")

    matcher = cv2.BFMatcher(cv2.NORM_L2, crossCheck=True)
    matches = matcher.match(descriptors_src, descriptors_dst)
    if not matches:
        raise ValueError("Could not match keypoints between images")

    matches = sorted(matches, key=lambda x: x.distance)[:60]
    src_pts = np.float32([keypoints_src[m.queryIdx].pt for m in matches]).reshape(-1, 1, 2)
    dst_pts = np.float32([keypoints_dst[m.trainIdx].pt for m in matches]).reshape(-1, 1, 2)
    matrix, _ = cv2.estimateAffinePartial2D(
        src_pts, dst_pts, method=cv2.RANSAC, ransacReprojThreshold=4
    )
    if matrix is None:
        raise ValueError("Affine transformation could not be estimated")

    return matrix


def detect_papules_red(
    pil_img: Image.Image, *, min_area: int = 30, max_cnt: int = 2
) -> List[Coordinate]:
    """Detect red papular regions using HSV thresholding."""

    bgr = cv2.cvtColor(np.array(pil_img), cv2.COLOR_RGB2BGR)
    hsv = cv2.cvtColor(bgr, cv2.COLOR_BGR2HSV)
    mask = cv2.inRange(hsv, (0, 60, 60), (12, 255, 255)) | cv2.inRange(
        hsv, (170, 60, 60), (180, 255, 255)
    )
    mask = cv2.medianBlur(mask, 3)
    contours, _ = cv2.findContours(mask, cv2.RETR_EXTERNAL, cv2.CHAIN_APPROX_SIMPLE)
    points: List[Tuple[int, int, float]] = []
    for contour in contours:
        area = cv2.contourArea(contour)
        if area >= min_area:
            moments = cv2.moments(contour)
            if moments["m00"]:
                cx = int(moments["m10"] / moments["m00"])
                cy = int(moments["m01"] / moments["m00"])
                points.append((cx, cy, area))
    points.sort(key=lambda t: t[2], reverse=True)
    return [(x, y) for x, y, _ in points[:max_cnt]]


def detect_papules_dark(
    pil_img: Image.Image, *, scan_region: Sequence[int] | None = None
) -> List[Coordinate]:
    """Detect darker papular regions using CLAHE + adaptive thresholding."""

    gray = cv2.cvtColor(np.array(pil_img), cv2.COLOR_RGB2GRAY)
    height, width = gray.shape
    if not scan_region:
        x0, y0 = int(width * 0.25), int(height * 0.45)
        x1, y1 = int(width * 0.80), int(height * 0.85)
    else:
        x0, y0, x1, y1 = scan_region
    crop = gray[y0:y1, x0:x1]
    clahe = cv2.createCLAHE(clipLimit=2.0, tileGridSize=(8, 8))
    enhanced = clahe.apply(crop)
    threshold_value = int(np.mean(enhanced) - 10)
    _, threshold = cv2.threshold(enhanced, threshold_value, 255, cv2.THRESH_BINARY_INV)
    threshold = cv2.medianBlur(threshold, 3)
    contours, _ = cv2.findContours(threshold, cv2.RETR_EXTERNAL, cv2.CHAIN_APPROX_SIMPLE)
    blobs = []
    for contour in contours:
        area = cv2.contourArea(contour)
        if 18 <= area <= 420:
            x, y, w, h = cv2.boundingRect(contour)
            cx, cy = x + w // 2, y + h // 2
            perimeter = cv2.arcLength(contour, True)
            circularity = (4 * math.pi * area) / (perimeter * perimeter + 1e-6)
            blobs.append((cx, cy, area, circularity))
    best_pair = None
    best_score = float("inf")
    for i, blob_a in enumerate(blobs):
        for blob_b in blobs[i + 1 :]:
            distance = math.hypot(blob_a[0] - blob_b[0], blob_a[1] - blob_b[1])
            if 15 <= distance <= 65:
                score = distance - 5 * (blob_a[3] + blob_b[3])
                if score < best_score:
                    best_score = score
                    best_pair = (blob_a, blob_b)
    if not best_pair:
        return []
    blob_a, blob_b = best_pair
    return [
        (x0 + int(blob_a[0]), y0 + int(blob_a[1])),
        (x0 + int(blob_b[0]), y0 + int(blob_b[1])),
    ]


def transform_points(points: Iterable[Coordinate], matrix: np.ndarray) -> List[Coordinate]:
    """Apply an affine transformation matrix to a sequence of points."""

    transformed: List[Coordinate] = []
    for x, y in points:
        vector = np.dot(matrix, np.array([x, y, 1]))
        transformed.append((int(vector[0]), int(vector[1])))
    return transformed


def warp_to_base(src_pil: Image.Image, matrix: np.ndarray, size: Tuple[int, int]) -> Image.Image:
    """Warp ``src`` image to ``size`` using the provided affine ``matrix``."""

    src = cv2.cvtColor(np.array(src_pil), cv2.COLOR_RGB2BGR)
    warped = cv2.warpAffine(src, matrix, size, flags=cv2.INTER_LINEAR)
    return Image.fromarray(cv2.cvtColor(warped, cv2.COLOR_BGR2RGB))


def common_content_bbox(panels: Sequence[Image.Image]) -> Tuple[int, int, int, int] | None:
    """Compute a bounding box that contains shared non-empty content across ``panels``."""

    if not panels:
        return None

    masks = []
    for panel in panels:
        gray = np.array(panel.convert("L"))
        mask = gray > 0
        if not np.any(mask):
            return None
        masks.append(mask)

    combined = np.logical_and.reduce(masks)
    if not np.any(combined):
        return None

    ys, xs = np.nonzero(combined)
    top, bottom = ys.min(), ys.max()
    left, right = xs.min(), xs.max()
    # Pillow crop uses half-open coordinates, so include the final pixel by +1.
    return int(left), int(top), int(right) + 1, int(bottom) + 1
def _content_mask(pil_img: Image.Image, *, threshold: int = 5) -> np.ndarray:
    """Return a boolean mask of pixels that contain visual content."""

    array = np.array(pil_img)
    if array.ndim == 3:  # RGB
        mask = np.any(array > threshold, axis=2)
    else:
        mask = array > threshold
    return mask


def _refine_mask(
    mask: np.ndarray,
    *,
    kernel_size: int = 5,
    min_component_area: int = 500,
) -> np.ndarray:
    """Use morphological operations to clean noisy mask regions."""

    if mask.dtype != np.uint8:
        mask = mask.astype(np.uint8) * 255

    kernel = cv2.getStructuringElement(cv2.MORPH_ELLIPSE, (kernel_size, kernel_size))
    refined = cv2.morphologyEx(mask, cv2.MORPH_CLOSE, kernel, iterations=2)
    refined = cv2.morphologyEx(refined, cv2.MORPH_OPEN, kernel, iterations=1)

    if min_component_area <= 0:
        return refined

    num_labels, labels, stats, _ = cv2.connectedComponentsWithStats(refined)
    filtered = np.zeros_like(refined)
    for idx in range(1, num_labels):
        if stats[idx, cv2.CC_STAT_AREA] >= min_component_area:
            filtered[labels == idx] = 255
    return filtered


def _component_areas(mask: np.ndarray) -> List[int]:
    """Return the areas of connected components within ``mask``."""

    if mask.dtype != np.uint8:
        mask = mask.astype(np.uint8)
    mask = np.where(mask > 0, 1, 0).astype(np.uint8)
    num_labels, _, stats, _ = cv2.connectedComponentsWithStats(mask)
    return [int(stats[idx, cv2.CC_STAT_AREA]) for idx in range(1, num_labels)]


def common_content_bbox(
    images: Sequence[Image.Image],
    *,
    threshold: int = 5,
    kernel_size: int = 7,
    min_component_area: int = 1000,
) -> Tuple[int, int, int, int] | None:
    """Find the bounding box shared by non-empty pixels across ``images``.

    The shared mask is computed with morphological closing/opening and component
    filtering to emphasise the dominant overlapping footprint while suppressing
    small mismatches.
    """

    if not images:
        return None

    logger = logging.getLogger(__name__)

    refined_masks = []
    for idx, image in enumerate(images, start=1):
        raw_mask = _content_mask(image, threshold=threshold)
        refined = _refine_mask(
            raw_mask,
            kernel_size=kernel_size,
            min_component_area=min_component_area,
        )
        refined_masks.append(refined)

        component_areas = _component_areas(refined)
        if component_areas:
            logger.debug(
                "Content mask %d retains %d component(s); minimum area=%d px",
                idx,
                len(component_areas),
                min(component_areas),
            )
        else:
            logger.debug("Content mask %d retains no components", idx)

    intersection = refined_masks[0]
    for mask in refined_masks[1:]:
        intersection = cv2.bitwise_and(intersection, mask)

    intersection = _refine_mask(
        intersection,
        kernel_size=kernel_size,
        min_component_area=min_component_area,
    )

    shared_component_areas = _component_areas(intersection)
    if shared_component_areas:
        logger.info(
            "Shared visual-footprint retains %d component(s); minimum shared component area=%d px",
            len(shared_component_areas),
            min(shared_component_areas),
        )
    else:
        logger.info(
            "Shared visual-footprint retains no components after refinement"
        )

    coords = cv2.findNonZero(intersection)
    if coords is None:
        return None

    x, y, w, h = cv2.boundingRect(coords)
    if w == 0 or h == 0:
        return None

    left, top = int(x), int(y)
    right, bottom = int(x + w), int(y + h)
    return (left, top, right, bottom)


def crop_images(
    images: Sequence[Image.Image],
    points: Sequence[Sequence[Coordinate]],
    bbox: Tuple[int, int, int, int],
) -> Tuple[List[Image.Image], List[List[Coordinate]]]:
    """Crop ``images`` and translate ``points`` into the cropped frame."""

    left, top, right, bottom = bbox
    image_list = list(images)
    points_list = [list(point_seq) for point_seq in points]

    if len(image_list) != len(points_list):
        raise ValueError("Number of image panels and point collections must match")

    cropped_images = [image.crop(bbox) for image in image_list]
    translated_points = [
        [(x - left, y - top) for x, y in point_seq]
        for point_seq in points_list
    ]

    return cropped_images, translated_points


def draw_boxes(
    pil_img: Image.Image,
    points: Sequence[Coordinate],
    label: str,
    *,
    radius: int,
) -> Image.Image:
    """Annotate the supplied image with bounding boxes and a label."""

    annotated = pil_img.copy()
    drawer = ImageDraw.Draw(annotated)
    for i, (x, y) in enumerate(points[:2], start=1):
        drawer.rectangle([x - radius, y - radius, x + radius, y + radius], outline=(255, 0, 0), width=4)
        drawer.text((x + radius + 6, y - 10), f"P{i}", fill=(255, 0, 0))
    drawer.text((10, 10), label, fill=(255, 255, 255))
    return annotated


def build_montage(
    panels: Sequence[Image.Image],
    *,
    padding: int,
    caption: str | None = None,
) -> Image.Image:
    """Concatenate annotated panels into a single montage."""

    if not panels:
        raise ValueError("No panels were provided for montage generation")

    width, height = panels[0].size
    montage_width = width * len(panels) + padding * (len(panels) - 1)
    montage = Image.new("RGB", (montage_width, height), (0, 0, 0))
    for idx, panel in enumerate(panels):
        montage.paste(panel, (idx * (width + padding), 0))

    if caption:
        drawer = ImageDraw.Draw(montage)
        drawer.text((10, height - 30), caption, fill=(255, 255, 255))
    return montage


def parse_args(argv: Sequence[str]) -> argparse.Namespace:
    """Parse command-line arguments."""

    parser = argparse.ArgumentParser(
        description="Align and annotate serial pathergy test images into a composite timeline."
    )
    parser.add_argument(
        "--baseline",
        type=Path,
        default=Path("day1_0h.png"),
        help="Baseline image path (default: day1_0h.png)",
    )
    parser.add_argument(
        "--early",
        type=Path,
        default=Path("day1_24h.png"),
        help="Early follow-up image path (default: day1_24h.png)",
    )
    parser.add_argument(
        "--late",
        type=Path,
        default=Path("day2_48h.png"),
        help="Late follow-up image path (default: day2_48h.png)",
    )
    parser.add_argument(
        "--output",
        type=Path,
        default=Path("pathergy_timeline_composite.jpg"),
        help="Output montage filename (default: pathergy_timeline_composite.jpg)",
    )
    parser.add_argument(
        "--output-dir",
        type=Path,
        default=Path.cwd(),
        help="Directory to write outputs (default: current directory)",
    )
    parser.add_argument(
        "--radius",
        type=int,
        default=22,
        help="Bounding box half-size in pixels (default: 22)",
    )
    parser.add_argument(
        "--padding",
        type=int,
        default=20,
        help="Horizontal padding between panels in pixels (default: 20)",
    )
    parser.add_argument(
        "--content-threshold",
        type=int,
        default=5,
        help=(
            "Pixel intensity threshold for shared visual-footprint detection "
            "(default: 5)"
        ),
    )
    parser.add_argument(
        "--content-kernel-size",
        type=int,
        default=7,
        help=(
            "Morphological kernel size for shared visual-footprint detection "
            "(default: 7)"
        ),
    )
    parser.add_argument(
        "--content-min-component-area",
        type=int,
        default=1000,
        help=(
            "Minimum connected component area kept during shared visual-"
            "footprint detection (default: 1000)"
        ),
    )
    parser.add_argument(
        "--log-level",
        default="INFO",
        choices=["DEBUG", "INFO", "WARNING", "ERROR", "CRITICAL"],
        help="Logging level (default: INFO)",
    )
    parser.add_argument(
        "--skip-dark-detection",
        action="store_true",
        help="Disable the late-stage dark lesion detector and reuse early detections.",
    )
    return parser.parse_args(argv)


def ensure_inputs_exist(paths: Iterable[Path]) -> None:
    """Ensure that each path exists before processing."""

    missing = [path for path in paths if not path.exists()]
    if missing:
        joined = ", ".join(str(p) for p in missing)
        raise FileNotFoundError(f"Missing required input file(s): {joined}")


def run_pipeline(args: argparse.Namespace) -> Path:
    """Execute the alignment and montage generation pipeline."""

    configure_logging(args.log_level)
    ensure_inputs_exist([args.baseline, args.early, args.late])

    logging.info("Loading images")
    baseline = load_image(args.baseline)
    early = load_image(args.early)
    late = load_image(args.late)

    base_width, base_height = baseline.size
    logging.debug("Baseline image size: %s x %s", base_width, base_height)

    logging.info("Detecting papules")
    baseline_points = detect_papules_red(baseline)
    if not baseline_points:
        logging.warning("No papules detected in baseline image")

    early_points = detect_papules_red(early)
    if not early_points:
        logging.warning("No papules detected in early follow-up image")
    if args.skip_dark_detection:
        logging.warning("Skipping dark lesion detector; using early detections for late image")
        late_points = early_points
    else:
        late_points = detect_papules_dark(late)
        if not late_points:
            logging.warning("No papules detected in late follow-up image")

    logging.info("Registering follow-up images to baseline")
    matrix_early_to_base = affine_register(early, baseline)
    matrix_late_to_base = affine_register(late, baseline)

    logging.info("Warping follow-up images")
    early_warped = warp_to_base(early, matrix_early_to_base, (base_width, base_height))
    late_warped = warp_to_base(late, matrix_late_to_base, (base_width, base_height))

    logging.debug("Transforming lesion coordinates to baseline frame")
    early_points_base = transform_points(early_points, matrix_early_to_base)
    late_points_base = transform_points(late_points, matrix_late_to_base)

    logging.debug("Cropping images to their shared visual footprint")
<<<<<<< HEAD
    logging.debug(
        "Shared content detection params: threshold=%d, kernel_size=%d, min_component_area=%d",
        args.content_threshold,
        args.content_kernel_size,
        args.content_min_component_area,
    )
=======
>>>>>>> 9af190de
    bbox = common_content_bbox(
        [baseline, early_warped, late_warped],
        threshold=args.content_threshold,
        kernel_size=args.content_kernel_size,
        min_component_area=args.content_min_component_area,
    )
    if bbox:
        (baseline, early_warped, late_warped), (
            baseline_points,
            early_points_base,
            late_points_base,
        ) = crop_images(
            [baseline, early_warped, late_warped],
            [baseline_points, early_points_base, late_points_base],
            bbox,
        )

    logging.info("Creating annotated panels")
    annotated_baseline = draw_boxes(baseline, baseline_points, "Day 0 (baseline)", radius=args.radius)
    annotated_early = draw_boxes(
        early_warped, early_points_base, "Day 1 (~24h)", radius=args.radius
    )
    annotated_late = draw_boxes(
        late_warped, late_points_base, "Day 2 (~48h)", radius=args.radius
    )

    panels = [annotated_baseline, annotated_early, annotated_late]
    original_sizes = [panel.size for panel in panels]
    for idx, (width, height) in enumerate(original_sizes, start=1):
        logging.debug("Panel %d pre-crop size: %d x %d", idx, width, height)

    bbox = common_content_bbox(panels)
    if bbox is None:
        logging.warning("No shared content bounding box found; skipping crop")
    else:
        left, top, right, bottom = bbox
        bbox_width = right - left
        bbox_height = bottom - top
        bbox_area = bbox_width * bbox_height
        logging.info(
            "Shared content bbox: left=%d, top=%d, right=%d, bottom=%d (area=%d)",
            left,
            top,
            right,
            bottom,
            bbox_area,
        )
        for idx, (orig_w, orig_h) in enumerate(original_sizes, start=1):
            original_area = orig_w * orig_h
            retained_pct = (bbox_area / original_area * 100) if original_area else 0.0
            logging.debug(
                "Panel %d retains %.2f%% of original area after crop", idx, retained_pct
            )
        panels = [panel.crop(bbox) for panel in panels]

    logging.info("Building montage")
    montage = build_montage(
        panels,
        padding=args.padding,
        caption="Pathergy Test Timeline (Baseline-aligned)",
    )

    output_dir = args.output_dir
    output_dir.mkdir(parents=True, exist_ok=True)
    output_path = output_dir / args.output

    logging.info("Saving montage to %s", output_path)
    montage.save(output_path, quality=95)
    return output_path


def main(argv: Sequence[str] | None = None) -> int:
    """CLI entrypoint."""

    argv = argv if argv is not None else sys.argv[1:]
    args = parse_args(argv)
    try:
        output_path = run_pipeline(args)
    except Exception as exc:  # pragma: no cover - CLI surface
        logging.getLogger(__name__).exception("Pipeline failed: %s", exc)
        return 1
    print(f"Composite saved to {output_path}")
    return 0


if __name__ == "__main__":  # pragma: no cover - CLI entrypoint
    sys.exit(main())
<|MERGE_RESOLUTION|>--- conflicted
+++ resolved
@@ -503,20 +503,17 @@
     early_warped = warp_to_base(early, matrix_early_to_base, (base_width, base_height))
     late_warped = warp_to_base(late, matrix_late_to_base, (base_width, base_height))
 
-    logging.debug("Transforming lesion coordinates to baseline frame")
+    logging.info("Transforming lesion coordinates to baseline frame")
     early_points_base = transform_points(early_points, matrix_early_to_base)
     late_points_base = transform_points(late_points, matrix_late_to_base)
 
-    logging.debug("Cropping images to their shared visual footprint")
-<<<<<<< HEAD
-    logging.debug(
+    logging.info("Cropping images to their shared visual footprint")
+    logging.info(
         "Shared content detection params: threshold=%d, kernel_size=%d, min_component_area=%d",
         args.content_threshold,
         args.content_kernel_size,
         args.content_min_component_area,
     )
-=======
->>>>>>> 9af190de
     bbox = common_content_bbox(
         [baseline, early_warped, late_warped],
         threshold=args.content_threshold,
@@ -567,7 +564,7 @@
         for idx, (orig_w, orig_h) in enumerate(original_sizes, start=1):
             original_area = orig_w * orig_h
             retained_pct = (bbox_area / original_area * 100) if original_area else 0.0
-            logging.debug(
+            logging.info(
                 "Panel %d retains %.2f%% of original area after crop", idx, retained_pct
             )
         panels = [panel.crop(bbox) for panel in panels]
